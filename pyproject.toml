--- conflicted
+++ resolved
@@ -1,10 +1,6 @@
 [tool.poetry]
 name = "aas-middleware"
-<<<<<<< HEAD
-version = "0.2.0"
-=======
-version = "0.1.24"
->>>>>>> 614f1277
+version = "0.2.1"
 description = ""
 authors = ["Sebastian Behrendt <sebastianbehrendt97@gmail.com>"]
 readme = "README.md"
